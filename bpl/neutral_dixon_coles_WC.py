--- conflicted
+++ resolved
@@ -569,11 +569,10 @@
         # obtain outcome probabilities by summing the appropriate elements of the grid
         return {
             "home_win": probs[:, home_goals > away_goals].sum(axis=-1),
+            "draw": probs[:, home_goals == away_goals].sum(axis=-1),
             "away_win": probs[:, home_goals < away_goals].sum(axis=-1),
-            "draw": probs[:, home_goals == away_goals].sum(axis=-1),
         }
 
-<<<<<<< HEAD
     def sample_score(
         self,
         home_team: Union[str, Iterable[str]],
@@ -671,9 +670,6 @@
 
         _teams_with_draw = np.append(self.teams, "Draw")
         return _teams_with_draw[winner]
-=======
-        return {"home_win": prob_home_win, "draw": prob_draw, "away_win": prob_away_win}
->>>>>>> 16653101
 
     def predict_score_n_proba(
         self,
