"""Implementation of the model in the current version of bpl."""
from __future__ import annotations

import warnings
from typing import Any, Dict, Iterable, Optional, Tuple, Union

import jax
import jax.numpy as jnp
import numpy as np
import numpyro
import numpyro.distributions as dist
from numpyro.handlers import reparam
from numpyro.infer import MCMC, NUTS
from numpyro.infer.reparam import LocScaleReparam

from bpl._util import compute_corr_coef_bounds, dixon_coles_correlation_term
from bpl.base import BaseMatchPredictor

__all__ = ["ExtendedDixonColesMatchPredictor"]


# pylint: disable=too-many-instance-attributes
class ExtendedDixonColesMatchPredictor(BaseMatchPredictor):
    """
    A Dixon-Coles like model for predicting match outcomes, modified to:
    - Estimate correlation between defence and attack abilities
        - strong defenders tend to also be strong attackers
    - Add a separate home advantage for each team (not just a single global parameter)
    - Add option to include team covariates to build informative attack/defence priors
        - should improve initial predictions for new teams (e.g., due to promotion)
          which mostly rely on priors
    - Add option to exponentially downweigh games with time (i.e., recent games ge
      more weight)

    Note: the model can be used to model/predict a single match or a list of matches,
    which means input arrays (e.g., name of home/away teams and number of goals scored)
    have length = number of matches modelled/predicted.
    """

    # pylint: disable=duplicate-code
    def __init__(self):
        # attributes get populated when self.fit() is called

        # list of all unique team names
        # used to create integer indicator for each team
        self.teams = None

        # MCMC samples for each model parameter
        # attack/defence/home_advantage have shape [number of samples, number of teams]
        self.attack = None
        self.defence = None
        self.home_advantage = None
        self.corr_coef = None
        self.rho = None
        # attack/defence_coefficients have shape
        # [number of samples, number of team_covariates]
        self.attack_coefficients = None
        self.defence_coefficients = None
        self.mean_defence = None
        self.std_defence = None
        self.std_attack = None
        self.mean_home_advantage = None
        self.std_home_advantage = None

        # mean and std of covariates (use for standardization)
        self._team_covariates_mean = None
        self._team_covariates_std = None

<<<<<<< HEAD
        # optional time weighting parameter
        self.epsilon = None
        self.time_diff = None

    # pylint: disable=too-many-locals
=======
    # pylint: disable=too-many-arguments,too-many-locals,duplicate-code
>>>>>>> b5b333f9
    @staticmethod
    def _model(
        home_team: jnp.array,
        away_team: jnp.array,
        num_teams: int,
        home_goals: Iterable[int],
        away_goals: Iterable[int],
        team_covariates: Optional[np.array],
        time_diff: Optional[Iterable[float]],
        epsilon: Optional[float],
    ):
<<<<<<< HEAD
        """
        NumPyro model definition.

        Args:
            home_team jnp.array: integer indicator of the home team for each match.
            away_team jnp.array: integer indicator of the away team for each match.
            num_teams int: number of teams playing.
            home_goals Iterable[int]: number of goals scored by the home team in each
            match.
            away_goals Iterable[int]: number of goals scored by the away team in each
            match.
            team_covariates Optional[np.array]: optional team covariates
            [num_teams, num_covariates].
            epsilon Optional[float]: optional exponential time decay parameter.
            time_diff Optional[Iterable[float]]: optional number of weeks between
            current game week and match week (must be provided if epsilon is provided).
        """
        # default prior parameters for attack/defence/home_advantage
        mean_attack = 0
        mean_defence = numpyro.sample("mean_defence", dist.Normal(loc=0.0, scale=1.0))
=======
>>>>>>> b5b333f9
        mean_home_advantage = numpyro.sample(
            "mean_home_advantage", dist.Normal(0.1, 0.2)
        )
        std_home_advantage = numpyro.sample(
            "std_home_advantage", dist.HalfNormal(scale=1.0)
        )
        mean_defence = numpyro.sample("mean_defence", dist.Normal(loc=0.0, scale=1.0))
        std_attack = numpyro.sample("std_attack", dist.HalfNormal(scale=1.0))
        std_defence = numpyro.sample("std_defence", dist.HalfNormal(scale=1.0))
<<<<<<< HEAD
=======
        u = numpyro.sample("u", dist.Beta(concentration1=2.0, concentration0=4.0))
        rho = numpyro.deterministic("rho", 2.0 * u - 1.0)
>>>>>>> b5b333f9

        # if have team covariates, build informative attack/defence prior means for each team
        # else use same default prior for all teams
        if team_covariates is not None:
            standardised_covariates = (
                team_covariates - team_covariates.mean(axis=0)
            ) / team_covariates.std(axis=0)
            num_covariates = standardised_covariates.shape[1]

            with numpyro.plate("covariates", num_covariates):
                attack_coefficients = numpyro.sample(
                    "attack_coefficients", dist.Normal(loc=0.0, scale=1.0)
                )
                defence_coefficients = numpyro.sample(
                    "defence_coefficients", dist.Normal(loc=0.0, scale=1.0)
                )

            attack_prior_mean = jnp.matmul(
                standardised_covariates, attack_coefficients[..., None]
            ).squeeze(-1)
            defence_prior_mean = mean_defence + jnp.matmul(
                standardised_covariates, defence_coefficients[..., None]
            ).squeeze(-1)
        else:
            attack_prior_mean = mean_attack
            defence_prior_mean = mean_defence

        # rho parameter accounts for relationship between attack and defence ability
        # (strong attackers tend to also be strong defenders)
        # specify prior on u rather than rho directly (beta constraints u to [0,1] so
        # -1 <= rho <= 1)
        u = numpyro.sample("u", dist.Beta(concentration1=2.0, concentration0=4.0))
        rho = numpyro.deterministic("rho", 2.0 * u - 1.0)

        # estimate attack/defence/home advantage parameters separately for each team
        # - numpyro.plate ensures we get as many parameters as there are teams
        # note we use non centered reparametrisation of all 3 parameters to improve
        # inference
        with numpyro.plate("teams", num_teams):
            # assume for each team rho correlated attack/defence abilities:
            #   (standardised_attack, standardised_defence) ~
            #         Normal([0, 0],[[1, rho], [rho, 1]])
            # below samples standardised_attack and then standardised_defence
            # conditioned on this value
            standardised_attack = numpyro.sample(
                "standardised_attack", dist.Normal(loc=0.0, scale=1.0)
            )
            # note if rho=0, below reduces to N(0, 1)
            standardised_defence = numpyro.sample(
                "standardised_defence",
                dist.Normal(
                    loc=rho * standardised_attack, scale=jnp.sqrt(1.0 - rho**2.0)
                ),
            )
            with reparam(config={"home_advantage": LocScaleReparam(centered=0)}):
                home_advantage = numpyro.sample(
                    "home_advantage",
                    dist.Normal(mean_home_advantage, std_home_advantage),
                )
        # transform attack/defence parameters back to centered parametrisation
        # (this is done automatically for home_advantage with LocScaleReparam)
        attack = numpyro.deterministic(
            "attack", attack_prior_mean + standardised_attack * std_attack
        )
        defence = numpyro.deterministic(
            "defence", defence_prior_mean + standardised_defence * std_defence
        )

        # all of above is specified on the log scale so exponentiate to get
        # poisson lambda rate parameters for the home and away teams
        expected_home_goals = jnp.exp(
            attack[home_team] - defence[away_team] + home_advantage[home_team]
        )
        expected_away_goals = jnp.exp(attack[away_team] - defence[home_team])

<<<<<<< HEAD
        # FIXME: this is because the priors allow crazy simulated data before inference
        expected_home_goals = jnp.clip(expected_home_goals, a_max=15.0)
        expected_away_goals = jnp.clip(expected_away_goals, a_max=15.0)

        # likelihood (with optional decaying weights i.e., weigh recent data more
        # heavily)
        if epsilon is not None:
            weights = jnp.exp(-epsilon * time_diff)
            with numpyro.plate("data", len(home_goals)), numpyro.handlers.scale(
                scale=weights
            ):
                numpyro.sample(
                    "home_goals", dist.Poisson(expected_home_goals), obs=home_goals
                )
                numpyro.sample(
                    "away_goals", dist.Poisson(expected_away_goals), obs=away_goals
                )
        else:
            weights = None
            numpyro.sample(
                "home_goals",
                dist.Poisson(expected_home_goals).to_event(1),
                obs=home_goals,
            )
            numpyro.sample(
                "away_goals",
                dist.Poisson(expected_away_goals).to_event(1),
                obs=away_goals,
            )

        # lastly, apply correction for low score matches (tau in Dixon & Coles paper,
        # corr_coeff=rho)
        # ensure the correlation coefficient is within the expected range set out in the Dixon and Coles paper
        corr_coef_raw = numpyro.sample(
            "corr_coef_raw", dist.Beta(concentration1=2.0, concentration0=2.0)
        )

=======
        numpyro.sample(
            "home_goals", dist.Poisson(expected_home_goals).to_event(1), obs=home_goals
        )
        numpyro.sample(
            "away_goals", dist.Poisson(expected_away_goals).to_event(1), obs=away_goals
        )

        # impose bounds on the correlation coefficient
        corr_coef_raw = numpyro.sample(
            "corr_coef_raw", dist.Beta(concentration1=2.0, concentration0=2.0)
        )
>>>>>>> b5b333f9
        LB, UB = compute_corr_coef_bounds(expected_home_goals, expected_away_goals)
        corr_coef = numpyro.deterministic("corr_coef", LB + corr_coef_raw * (UB - LB))
        corr_term = dixon_coles_correlation_term(
            home_goals,
            away_goals,
            expected_home_goals,
            expected_away_goals,
            corr_coef,
            weights,
        )
        # numpyro.factor adds log probability to target density
        numpyro.factor("correlation_term", corr_term.sum(axis=-1))

    # pylint: disable=arguments-differ,too-many-arguments,duplicate-code
    def fit(
        self,
        training_data: Dict[str, Union[Iterable[str], Iterable[float]]],
        random_state: int = 42,
        num_warmup: int = 500,
        num_samples: int = 1000,
        epsilon: Optional[float] = None,
        mcmc_kwargs: Optional[Dict[str, Any]] = None,
        run_kwargs: Optional[Dict[str, Any]] = None,
    ) -> ExtendedDixonColesMatchPredictor:
        """
        Fit model to data.
        """
        # prepare data
        home_team = training_data["home_team"]
        away_team = training_data["away_team"]
        team_covariates = training_data.get("team_covariates", None)

        self.teams = sorted(list(set(home_team) | set(away_team)))
        home_ind = jnp.array([self.teams.index(t) for t in home_team])
        away_ind = jnp.array([self.teams.index(t) for t in away_team])

        self.epsilon = epsilon
        self.time_diff = training_data.get("time_diff", None)
        if epsilon is not None:
            if self.time_diff is None:
                raise ValueError(
                    "time_diff must be provided in training_data to include "
                    "exponential time decay in model."
                )

        # if team_covariates are passed, construct informative attack/defence priors
        if team_covariates:
            if set(team_covariates.keys()) == set(self.teams):
                team_covariates = jnp.array([team_covariates[t] for t in self.teams])
                self._team_covariates_mean = team_covariates.mean(axis=0)
                self._team_covariates_std = team_covariates.std(axis=0)
            else:
                raise ValueError(
                    "team_covariates must contain all the teams in the data."
                )

        # initialize model and inference algorithm
        nuts_kernel = NUTS(self._model)
        mcmc = MCMC(
            nuts_kernel,
            num_warmup=num_warmup,
            num_samples=num_samples,
            **(mcmc_kwargs or {}),
        )

        # fit model to data
        rng_key = jax.random.PRNGKey(random_state)
        mcmc.run(
            rng_key,
            # _model are parameters passed here
            home_ind,
            away_ind,
            len(self.teams),
            np.array(training_data["home_goals"]),
            np.array(training_data["away_goals"]),
            team_covariates=team_covariates,
            time_diff=self.time_diff,
            epsilon=self.epsilon,
            **(run_kwargs or {}),
        )

        # save posterior samples
        samples = mcmc.get_samples()
        self.attack = samples["attack"]
        self.defence = samples["defence"]
        self.home_advantage = samples["home_advantage"]
        self.corr_coef = samples["corr_coef"]
        self.rho = samples["rho"]
        self.attack_coefficients = samples.get("attack_coefficients", None)
        self.defence_coefficients = samples.get("defence_coefficients", None)
        self.mean_defence = samples["mean_defence"]
        self.std_defence = samples["std_defence"]
        self.std_attack = samples["std_attack"]
        self.mean_home_advantage = samples["mean_home_advantage"]
        self.std_home_advantage = samples["std_home_advantage"]

        return self

    def _calculate_expected_goals(
        self, home_team: Union[str, Iterable[str]], away_team: Union[str, Iterable[str]]
    ) -> Tuple[jnp.array, jnp.array]:
        """
        Calculate expected goals for home and away team(s) by match.

        Args:
            home_team Union[str, Iterable[str]]: name of home team(s) for each match.
            away_team Union[str, Iterable[str]]: name of away team(s) for each  match.

        Returns:
            Iterable[float], Iterable[float]: expected goals for (home, away) team(s)
            for each match.
        """

        home_ind = jnp.array([self.teams.index(t) for t in home_team])
        away_ind = jnp.array([self.teams.index(t) for t in away_team])

        attack_home, defence_home = self.attack[:, home_ind], self.defence[:, home_ind]
        attack_away, defence_away = self.attack[:, away_ind], self.defence[:, away_ind]

        home_rate = jnp.exp(
            attack_home - defence_away + self.home_advantage[:, home_ind]
        )
        away_rate = jnp.exp(attack_away - defence_home)

        return home_rate, away_rate

    def predict_score_proba(
        self,
        home_team: Union[str, Iterable[str]],
        away_team: Union[str, Iterable[str]],
        home_goals: Union[int, Iterable[int]],
        away_goals: Union[int, Iterable[int]],
    ) -> jnp.array:
        """
        Return the probability of a particular scoreline.

        Args:
            home_team (Union[str, Iterable[str]]): name of the home team(s).
            away_team (Union[str, Iterable[str]]): name of the away team(s).
            home_goals (Union[int, Iterable[int]]): number of goals scored by
                the home team(s).
            away_goals (Union[int, Iterable[int]]): number of goals scored by
                the away team(s).

        Returns:
            float: the probability of the given outcome.
        """

        home_team = [home_team] if isinstance(home_team, str) else home_team
        away_team = [away_team] if isinstance(away_team, str) else away_team

        expected_home_goals, expected_away_goals = self._calculate_expected_goals(
            home_team, away_team
        )
        corr_term = dixon_coles_correlation_term(
            home_goals,
            away_goals,
            expected_home_goals,
            expected_away_goals,
            self.corr_coef,
        )

        home_probs = jnp.exp(dist.Poisson(expected_home_goals).log_prob(home_goals))
        away_probs = jnp.exp(dist.Poisson(expected_away_goals).log_prob(away_goals))

        sampled_probs = jnp.exp(corr_term) * home_probs * away_probs
        return sampled_probs.mean(axis=0)

<<<<<<< HEAD
    def add_new_team(self, team_name: str, team_covariates: Optional[np.array] = None):
        """
        Build defence/attack/home_advantage parameters for team not seen in the training
        data. These are built from default priors unless team covariates are passed.

        Args:
            team_name str: name of new team.
            team_covariates Optional[np.array]: optional team covariates
            [num_teams, num_covariates].
=======
    def add_new_team(
        self, team_name: str, team_covariates: Optional[np.array] = None
    ) -> None:
        """
        Add a new team to the model.
>>>>>>> b5b333f9
        """
        if team_name in self.teams:
            raise ValueError(f"Team {team_name} already known to model.")

        # can only use team_covariates if coefficients for these were estimated during
        # training if available, build informative priors, else use defaults
        if self.attack_coefficients is not None:
            if team_covariates is None:
                warnings.warn(
                    f"You haven't provided features for {team_name}."
                    " Assuming team_covariates are the average of known teams."
                    " For better forecasts, provide team_covariates."
                )
                team_covariates = jnp.zeros(self.attack_coefficients.shape[1])
            else:
                team_covariates = (
                    0.5
                    * (team_covariates - self._team_covariates_mean)
                    / self._team_covariates_std
                )
            mean_attack = jnp.dot(self.attack_coefficients, team_covariates.ravel())
            mean_defence = self.mean_defence + jnp.dot(
                self.defence_coefficients, team_covariates.ravel()
            )
        else:
            mean_attack = 0.0
            mean_defence = self.mean_defence

        log_a_tilde = np.random.normal(loc=0.0, scale=1.0, size=len(self.std_attack))
        log_b_tilde = np.random.normal(
            loc=self.rho * log_a_tilde, scale=np.sqrt(1 - self.rho**2.0)
        )
        home_advantage = np.random.normal(
            loc=self.mean_home_advantage, scale=self.std_home_advantage
        )

        attack = mean_attack + log_a_tilde * self.std_attack
        defence = mean_defence + log_b_tilde * self.std_defence

        self.teams.append(team_name)
        self.attack = jnp.concatenate((self.attack, attack[:, None]), axis=1)
        self.defence = jnp.concatenate((self.defence, defence[:, None]), axis=1)
        self.home_advantage = jnp.concatenate(
            (self.home_advantage, home_advantage[:, None]), axis=1
        )<|MERGE_RESOLUTION|>--- conflicted
+++ resolved
@@ -66,15 +66,11 @@
         self._team_covariates_mean = None
         self._team_covariates_std = None
 
-<<<<<<< HEAD
         # optional time weighting parameter
         self.epsilon = None
         self.time_diff = None
 
-    # pylint: disable=too-many-locals
-=======
     # pylint: disable=too-many-arguments,too-many-locals,duplicate-code
->>>>>>> b5b333f9
     @staticmethod
     def _model(
         home_team: jnp.array,
@@ -86,7 +82,7 @@
         time_diff: Optional[Iterable[float]],
         epsilon: Optional[float],
     ):
-<<<<<<< HEAD
+
         """
         NumPyro model definition.
 
@@ -107,8 +103,6 @@
         # default prior parameters for attack/defence/home_advantage
         mean_attack = 0
         mean_defence = numpyro.sample("mean_defence", dist.Normal(loc=0.0, scale=1.0))
-=======
->>>>>>> b5b333f9
         mean_home_advantage = numpyro.sample(
             "mean_home_advantage", dist.Normal(0.1, 0.2)
         )
@@ -118,11 +112,8 @@
         mean_defence = numpyro.sample("mean_defence", dist.Normal(loc=0.0, scale=1.0))
         std_attack = numpyro.sample("std_attack", dist.HalfNormal(scale=1.0))
         std_defence = numpyro.sample("std_defence", dist.HalfNormal(scale=1.0))
-<<<<<<< HEAD
-=======
         u = numpyro.sample("u", dist.Beta(concentration1=2.0, concentration0=4.0))
         rho = numpyro.deterministic("rho", 2.0 * u - 1.0)
->>>>>>> b5b333f9
 
         # if have team covariates, build informative attack/defence prior means for each team
         # else use same default prior for all teams
@@ -198,7 +189,6 @@
         )
         expected_away_goals = jnp.exp(attack[away_team] - defence[home_team])
 
-<<<<<<< HEAD
         # FIXME: this is because the priors allow crazy simulated data before inference
         expected_home_goals = jnp.clip(expected_home_goals, a_max=15.0)
         expected_away_goals = jnp.clip(expected_away_goals, a_max=15.0)
@@ -236,19 +226,6 @@
             "corr_coef_raw", dist.Beta(concentration1=2.0, concentration0=2.0)
         )
 
-=======
-        numpyro.sample(
-            "home_goals", dist.Poisson(expected_home_goals).to_event(1), obs=home_goals
-        )
-        numpyro.sample(
-            "away_goals", dist.Poisson(expected_away_goals).to_event(1), obs=away_goals
-        )
-
-        # impose bounds on the correlation coefficient
-        corr_coef_raw = numpyro.sample(
-            "corr_coef_raw", dist.Beta(concentration1=2.0, concentration0=2.0)
-        )
->>>>>>> b5b333f9
         LB, UB = compute_corr_coef_bounds(expected_home_goals, expected_away_goals)
         corr_coef = numpyro.deterministic("corr_coef", LB + corr_coef_raw * (UB - LB))
         corr_term = dixon_coles_correlation_term(
@@ -417,8 +394,9 @@
         sampled_probs = jnp.exp(corr_term) * home_probs * away_probs
         return sampled_probs.mean(axis=0)
 
-<<<<<<< HEAD
-    def add_new_team(self, team_name: str, team_covariates: Optional[np.array] = None):
+
+    def add_new_team(self, team_name: str, team_covariates: Optional[np.array] = None
+    ) -> None:
         """
         Build defence/attack/home_advantage parameters for team not seen in the training
         data. These are built from default priors unless team covariates are passed.
@@ -427,13 +405,6 @@
             team_name str: name of new team.
             team_covariates Optional[np.array]: optional team covariates
             [num_teams, num_covariates].
-=======
-    def add_new_team(
-        self, team_name: str, team_covariates: Optional[np.array] = None
-    ) -> None:
-        """
-        Add a new team to the model.
->>>>>>> b5b333f9
         """
         if team_name in self.teams:
             raise ValueError(f"Team {team_name} already known to model.")
